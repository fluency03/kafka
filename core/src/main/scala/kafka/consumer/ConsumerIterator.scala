--- conflicted
+++ resolved
@@ -22,10 +22,7 @@
 import kafka.serializer.Decoder
 import java.util.concurrent.atomic.AtomicReference
 import kafka.message.{MessageAndOffset, MessageAndMetadata}
-<<<<<<< HEAD
-=======
 import kafka.common.{KafkaException, MessageSizeTooLargeException}
->>>>>>> 602acaf4
 
 
 /**
@@ -33,51 +30,30 @@
  * The iterator takes a shutdownCommand object which can be added to the queue to trigger a shutdown
  *
  */
-<<<<<<< HEAD
-class ConsumerIterator[T](private val channel: BlockingQueue[FetchedDataChunk],
-                          consumerTimeoutMs: Int,
-                          private val decoder: Decoder[T],
-                          val enableShallowIterator: Boolean)
-  extends IteratorTemplate[MessageAndMetadata[T]] with Logging {
-=======
 class ConsumerIterator[K, V](private val channel: BlockingQueue[FetchedDataChunk],
                              consumerTimeoutMs: Int,
                              private val keyDecoder: Decoder[K],
                              private val valueDecoder: Decoder[V],
                              val enableShallowIterator: Boolean)
   extends IteratorTemplate[MessageAndMetadata[K, V]] with Logging {
->>>>>>> 602acaf4
 
   private var current: AtomicReference[Iterator[MessageAndOffset]] = new AtomicReference(null)
   private var currentTopicInfo: PartitionTopicInfo = null
   private var consumedOffset: Long = -1L
 
-<<<<<<< HEAD
-  override def next(): MessageAndMetadata[T] = {
-=======
   override def next(): MessageAndMetadata[K, V] = {
->>>>>>> 602acaf4
     val item = super.next()
     if(consumedOffset < 0)
       throw new KafkaException("Offset returned by the message set is invalid %d".format(consumedOffset))
     currentTopicInfo.resetConsumeOffset(consumedOffset)
     val topic = currentTopicInfo.topic
     trace("Setting %s consumed offset to %d".format(topic, consumedOffset))
-<<<<<<< HEAD
-    ConsumerTopicStat.getConsumerTopicStat(topic).recordMessagesPerTopic(1)
-    ConsumerTopicStat.getConsumerAllTopicStat().recordMessagesPerTopic(1)
-    item
-  }
-
-  protected def makeNext(): MessageAndMetadata[T] = {
-=======
     ConsumerTopicStat.getConsumerTopicStat(topic).messageRate.mark()
     ConsumerTopicStat.getConsumerAllTopicStat().messageRate.mark()
     item
   }
 
   protected def makeNext(): MessageAndMetadata[K, V] = {
->>>>>>> 602acaf4
     var currentDataChunk: FetchedDataChunk = null
     // if we don't have an iterator, get one
     var localCurrent = current.get()
@@ -105,17 +81,12 @@
             .format(ctiConsumeOffset, cdcFetchOffset, currentTopicInfo))
           currentTopicInfo.resetConsumeOffset(cdcFetchOffset)
         }
-<<<<<<< HEAD
-        localCurrent = if (enableShallowIterator) currentDataChunk.messages.shallowIterator
-                       else currentDataChunk.messages.iterator
-=======
         localCurrent =
           if (enableShallowIterator)
             currentDataChunk.messages.shallowIterator
           else
             currentDataChunk.messages.iterator
 
->>>>>>> 602acaf4
         current.set(localCurrent)
       }
       // if we just updated the current chunk and it is empty that means the fetch size is too small!
@@ -129,12 +100,6 @@
     while (item.offset < currentTopicInfo.getConsumeOffset && localCurrent.hasNext) {
       item = localCurrent.next()
     }
-<<<<<<< HEAD
-    val item = localCurrent.next()
-    consumedOffset = item.offset
-
-    new MessageAndMetadata(decoder.toEvent(item.message), currentTopicInfo.topic)
-=======
     consumedOffset = item.nextOffset
 
     item.message.ensureValid() // validate checksum of message to ensure it is valid
@@ -143,7 +108,6 @@
     val key = if(keyBuffer == null) null.asInstanceOf[K] else keyDecoder.fromBytes(Utils.readBytes(keyBuffer))
     val value = valueDecoder.fromBytes(Utils.readBytes(item.message.payload))
     new MessageAndMetadata(key, value, currentTopicInfo.topic, currentTopicInfo.partitionId, item.offset)
->>>>>>> 602acaf4
   }
 
   def clearCurrentChunk() {
