--- conflicted
+++ resolved
@@ -131,11 +131,7 @@
   private val partitionStateMachine = new PartitionStateMachine(this)
   private val replicaStateMachine = new ReplicaStateMachine(this)
   private val controllerElector = new ZookeeperLeaderElector(controllerContext, ZkUtils.ControllerPath, onControllerFailover,
-<<<<<<< HEAD
-    config.brokerId)
-=======
     onControllerResignation, config.brokerId)
->>>>>>> 26a02c32
   // have a separate scheduler for the controller to be able to start and stop independently of the
   // kafka server
   private val autoRebalanceScheduler = new KafkaScheduler(1)
@@ -550,7 +546,7 @@
     }
   }
 
-  def onPreferredReplicaElection(partitions: Set[TopicAndPartition]) {
+  def onPreferredReplicaElection(partitions: Set[TopicAndPartition], isTriggeredByAutoRebalance: Boolean = true) {
     info("Starting preferred replica leader election for partitions %s".format(partitions.mkString(",")))
     try {
       controllerContext.partitionsUndergoingPreferredReplicaElection ++= partitions
@@ -558,7 +554,7 @@
     } catch {
       case e: Throwable => error("Error completing preferred replica leader election for partitions %s".format(partitions.mkString(",")), e)
     } finally {
-      removePartitionsFromPreferredReplicaElection(partitions)
+      removePartitionsFromPreferredReplicaElection(partitions, isTriggeredByAutoRebalance)
     }
   }
 
@@ -827,7 +823,8 @@
     }
   }
 
-  def removePartitionsFromPreferredReplicaElection(partitionsToBeRemoved: Set[TopicAndPartition]) {
+  def removePartitionsFromPreferredReplicaElection(partitionsToBeRemoved: Set[TopicAndPartition],
+                                                   isTriggeredByAutoRebalance : Boolean) {
     for(partition <- partitionsToBeRemoved) {
       // check the status
       val currentLeader = controllerContext.partitionLeadershipInfo(partition).leaderAndIsr.leader
@@ -838,7 +835,8 @@
         warn("Partition %s failed to complete preferred replica leader election. Leader is %d".format(partition, currentLeader))
       }
     }
-    ZkUtils.deletePath(zkClient, ZkUtils.PreferredReplicaLeaderElectionPath)
+    if (!isTriggeredByAutoRebalance)
+      ZkUtils.deletePath(zkClient, ZkUtils.PreferredReplicaLeaderElectionPath)
     controllerContext.partitionsUndergoingPreferredReplicaElection --= partitionsToBeRemoved
   }
 
@@ -1022,26 +1020,16 @@
           // check ratio and if greater than desired ratio, trigger a rebalance for the topic partitions
           // that need to be on this broker
           if (imbalanceRatio > (config.leaderImbalancePerBrokerPercentage.toDouble / 100)) {
-            controllerContext.controllerLock synchronized {
-              // do this check only if the broker is live and there are no partitions being reassigned currently
-              // and preferred replica election is not in progress
-              if (controllerContext.liveBrokerIds.contains(leaderBroker) &&
-                  controllerContext.partitionsBeingReassigned.size == 0 &&
-                  controllerContext.partitionsUndergoingPreferredReplicaElection.size == 0) {
-                val zkPath = ZkUtils.PreferredReplicaLeaderElectionPath
-                val partitionsList = topicsNotInPreferredReplica.keys.map(e => Map("topic" -> e.topic, "partition" -> e.partition))
-                val jsonData = Json.encode(Map("version" -> 1, "partitions" -> partitionsList))
-                try {
-                  ZkUtils.createPersistentPath(zkClient, zkPath, jsonData)
-                  info("Created preferred replica election path with %s".format(jsonData))
-                } catch {
-                  case e2: ZkNodeExistsException =>
-                    val partitionsUndergoingPreferredReplicaElection =
-                      PreferredReplicaLeaderElectionCommand.parsePreferredReplicaElectionData(ZkUtils.readData(zkClient, zkPath)._1)
-                    error("Preferred replica leader election currently in progress for " +
-                          "%s. Aborting operation".format(partitionsUndergoingPreferredReplicaElection));
-                  case e3: Throwable =>
-                    error("Error while trying to auto rebalance topics %s".format(topicsNotInPreferredReplica.keys))
+            topicsNotInPreferredReplica.foreach {
+              case(topicPartition, replicas) => {
+                controllerContext.controllerLock synchronized {
+                  // do this check only if the broker is live and there are no partitions being reassigned currently
+                  // and preferred replica election is not in progress
+                  if (controllerContext.liveBrokerIds.contains(leaderBroker) &&
+                    controllerContext.partitionsBeingReassigned.size == 0 &&
+                    controllerContext.partitionsUndergoingPreferredReplicaElection.size == 0) {
+                    onPreferredReplicaElection(Set(topicPartition), false)
+                  }
                 }
               }
             }
